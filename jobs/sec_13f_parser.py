--- conflicted
+++ resolved
@@ -38,8 +38,10 @@
     """
 
     BASE_URL = "https://www.sec.gov"
-
-<<<<<<< HEAD
+    
+    # Class-level flag to warn about missing yfinance only once
+    _yfinance_warning_logged = False
+
     # Priority funds to track (top performers)
     PRIORITY_FUNDS = {
         'Berkshire Hathaway': ['0001067983'],
@@ -59,30 +61,6 @@
         'ValueAct': ['0001105158']
     }
 
-=======
-    # Class-level flag to warn about missing yfinance only once
-    _yfinance_warning_logged = False
-
-    # Priority funds to track (top performers)
-    PRIORITY_FUNDS = {
-        'Berkshire Hathaway': ['0001067983'],
-        'Bridgewater Associates': ['0001350694'],
-        'Renaissance Technologies': ['0001037389'],
-        'Two Sigma': ['0001040273'],
-        'Citadel': ['0001423053'],
-        'Point72': ['0001603466'],
-        'Tiger Global': ['0001167483'],
-        'Coatue Management': ['0001537986'],
-        'D1 Capital': ['0001683040'],
-        'Viking Global': ['0001103804'],
-        'Soros Fund Management': ['0001029160'],
-        'Third Point': ['0001040273'],
-        'Pershing Square': ['0001336528'],
-        'Bill & Melinda Gates Foundation': ['0001166559'],
-        'ValueAct': ['0001105158']
-    }
-
->>>>>>> 1c0613da
     def __init__(self, user_agent: str, cache_dir: str = "data/13f_cache"):
         """
         Initialize parser
@@ -134,15 +112,9 @@
             except Exception as e:
                 logger.debug(f"Cache read error: {e}")
                 return None
-<<<<<<< HEAD
 
         return None
 
-=======
-
-        return None
-
->>>>>>> 1c0613da
     def _write_cache(self, ticker: str, df: pd.DataFrame):
         """Write 13F results to cache"""
         cache_path = self._get_cache_path(ticker)
@@ -153,17 +125,6 @@
             logger.debug(f"Cached 13F data for {ticker}")
         except Exception as e:
             logger.debug(f"Cache write error: {e}")
-<<<<<<< HEAD
-
-    def _get_company_name(self, ticker: str) -> Optional[str]:
-        """Get company name for a ticker using yfinance with retry logic"""
-        if not YFINANCE_AVAILABLE:
-            logger.error("yfinance not installed - cannot lookup company names for 13F matching")
-            logger.error("Install with: pip install yfinance")
-            return None
-
-        max_attempts = 2
-=======
 
     def _get_company_name(self, ticker: str) -> Optional[str]:
         """Get company name for a ticker using yfinance with retry logic"""
@@ -177,7 +138,6 @@
         max_attempts = 2
         last_error = None
 
->>>>>>> 1c0613da
         for attempt in range(max_attempts):
             try:
                 stock = yf.Ticker(ticker)
@@ -185,18 +145,11 @@
 
                 # Check if we got valid data (yfinance returns empty dict for invalid tickers)
                 if not info or len(info) < 3:
-<<<<<<< HEAD
-                    logger.warning(f"Ticker {ticker} not found in yfinance (attempt {attempt + 1}/{max_attempts})")
-                    if attempt < max_attempts - 1:
-                        time.sleep(1)
-                        continue
-=======
                     if attempt < max_attempts - 1:
                         time.sleep(1)
                         continue
                     # Only log on final attempt
                     logger.warning(f"Ticker {ticker} not found or invalid")
->>>>>>> 1c0613da
                     return None
 
                 # Try multiple fields for company name
@@ -205,30 +158,19 @@
                     logger.debug(f"✓ Resolved {ticker} -> {company_name}")
                     return company_name
                 else:
-<<<<<<< HEAD
-                    logger.warning(f"Ticker {ticker} found but no company name in yfinance data")
-                    return None
-
-            except Exception as e:
-                logger.warning(f"Error getting company name for {ticker} (attempt {attempt + 1}/{max_attempts}): {e}")
-=======
                     logger.warning(f"Ticker {ticker} found but missing company name field")
                     return None
 
             except Exception as e:
                 last_error = e
->>>>>>> 1c0613da
                 if attempt < max_attempts - 1:
                     time.sleep(1)
                     continue
 
-<<<<<<< HEAD
-=======
         # Only log error once after all retries exhausted
         if last_error:
             logger.warning(f"Failed to lookup {ticker}: {last_error}")
 
->>>>>>> 1c0613da
         return None
 
     def get_latest_13f_filings(self, cik: str, count: int = 5) -> List[Dict]:
@@ -420,14 +362,6 @@
                         # If target company name specified, only return matching holdings
                         if target_company_name:
                             # Fuzzy match: check if key parts of company name are in the 13F name
-<<<<<<< HEAD
-                            # Remove common suffixes for better matching
-                            target_clean = target_company_name.upper().replace(' INC', '').replace(' CORP', '').replace(' LTD', '').replace(',', '').strip()
-                            name_clean = name.upper().replace(' INC', '').replace(' CORP', '').replace(' LTD', '').replace(',', '').strip()
-
-                            # Match if target is in name or name is in target (handles variations)
-                            if target_clean in name_clean or name_clean in target_clean:
-=======
                             # Remove common suffixes/punctuation for better matching
                             target_clean = target_company_name.upper().strip()
                             name_clean = name.upper().strip()
@@ -470,7 +404,6 @@
                                 matched = True
 
                             if matched:
->>>>>>> 1c0613da
                                 holdings.append({
                                     'name': name,
                                     'ticker_class': ticker,
@@ -518,13 +451,8 @@
         # Get company name for ticker to match against 13F filings
         company_name = self._get_company_name(ticker)
         if not company_name:
-<<<<<<< HEAD
-            logger.error(f"Could not resolve company name for {ticker} - cannot check institutional holdings without it")
-            # Return empty DataFrame and cache it to avoid repeated failed lookups
-=======
             # Already logged in _get_company_name, just return empty
             # Cache empty result to avoid repeated failed lookups
->>>>>>> 1c0613da
             empty_df = pd.DataFrame()
             self._write_cache(ticker, empty_df)
             return empty_df
