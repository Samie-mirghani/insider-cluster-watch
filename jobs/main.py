--- conflicted
+++ resolved
@@ -193,11 +193,8 @@
 def append_to_history(cluster_df):
     """
     Append new signals to the historical tracking CSV.
-<<<<<<< HEAD
     Now includes sector, quality_score, and float analysis metrics.
-=======
     Now includes sector, quality_score, and multi-signal fields.
->>>>>>> 66a6b5c3
     """
     if cluster_df is None or cluster_df.empty:
         return
@@ -214,16 +211,13 @@
             'sector': r.get('sector', 'Unknown'),
             'quality_score': float(r.get('quality_score', 0)),
             'pattern_detected': r.get('pattern_detected', 'None'),
-<<<<<<< HEAD
             # Float analysis metrics
             'pct_of_float': float(r.get('pct_of_float')) if r.get('pct_of_float') is not None else None,
             'float_impact_score': float(r.get('float_impact_score', 0)),
             'marketCap': float(r.get('marketCap')) if r.get('marketCap') is not None else None,
             'shares_purchased': float(r.get('shares_purchased')) if r.get('shares_purchased') is not None else None
-=======
             'multi_signal_tier': r.get('multi_signal_tier', 'none'),
             'has_politician_signal': bool(r.get('has_politician_signal', False))
->>>>>>> 66a6b5c3
         })
 
     new_df = pd.DataFrame(rows)
